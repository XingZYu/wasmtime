//! Instruction Set Architectures.
//!
//! The `isa` module provides a `TargetIsa` trait which provides the behavior specialization needed
//! by the ISA-independent code generator. The sub-modules of this module provide definitions for
//! the instruction sets that Cretonne can target. Each sub-module has it's own implementation of
//! `TargetIsa`.
//!
//! # Constructing a `TargetIsa` instance
//!
//! The target ISA is built from the following information:
//!
//! - The name of the target ISA as a string. Cretonne is a cross-compiler, so the ISA to target
//!   can be selected dynamically. Individual ISAs can be left out when Cretonne is compiled, so a
//!   string is used to identify the proper sub-module.
//! - Values for settings that apply to all ISAs. This is represented by a `settings::Flags`
//!   instance.
//! - Values for ISA-specific settings.
//!
//! The `isa::lookup()` function is the main entry point which returns an `isa::Builder`
//! appropriate for the requested ISA:
//!
//! ```
//! use cretonne::settings::{self, Configurable};
//! use cretonne::isa;
//!
//! let shared_builder = settings::builder();
//! let shared_flags = settings::Flags::new(&shared_builder);
//!
//! match isa::lookup("riscv") {
//!     Err(_) => {
//!         // The RISC-V target ISA is not available.
//!     }
//!     Ok(mut isa_builder) => {
//!         isa_builder.set("supports_m", "on");
//!         let isa = isa_builder.finish(shared_flags);
//!     }
//! }
//! ```
//!
//! The configured target ISA trait object is a `Box<TargetIsa>` which can be used for multiple
//! concurrent function compilations.

pub use isa::constraints::{BranchRange, ConstraintKind, OperandConstraint, RecipeConstraints};
pub use isa::encoding::{EncInfo, Encoding};
pub use isa::registers::{regs_overlap, RegClass, RegClassIndex, RegInfo, RegUnit};
pub use isa::stack::{StackBase, StackBaseMask, StackRef};

use binemit;
use flowgraph;
use ir;
use isa::enc_tables::Encodings;
use regalloc;
use result;
use settings;
use std::boxed::Box;
use std::fmt;
<<<<<<< HEAD
use std::boxed::Box;
=======
use timing;
>>>>>>> b523b69c

#[cfg(build_riscv)]
mod riscv;

#[cfg(build_intel)]
mod intel;

#[cfg(build_arm32)]
mod arm32;

#[cfg(build_arm64)]
mod arm64;

mod constraints;
mod enc_tables;
mod encoding;
pub mod registers;
mod stack;

/// Returns a builder that can create a corresponding `TargetIsa`
/// or `Err(LookupError::Unsupported)` if not enabled.
macro_rules! isa_builder {
    ($module:ident, $name:ident) => {{
        #[cfg($name)]
        fn $name() -> Result<Builder, LookupError> {
            Ok($module::isa_builder())
        };
        #[cfg(not($name))]
        fn $name() -> Result<Builder, LookupError> {
            Err(LookupError::Unsupported)
        }
        $name()
    }};
}

/// Look for a supported ISA with the given `name`.
/// Return a builder that can create a corresponding `TargetIsa`.
pub fn lookup(name: &str) -> Result<Builder, LookupError> {
    match name {
        "riscv" => isa_builder!(riscv, build_riscv),
        "intel" => isa_builder!(intel, build_intel),
        "arm32" => isa_builder!(arm32, build_arm32),
        "arm64" => isa_builder!(arm64, build_arm64),
        _ => Err(LookupError::Unknown),
    }
}

/// Describes reason for target lookup failure
#[derive(PartialEq, Eq, Copy, Clone, Debug)]
pub enum LookupError {
    /// Unknown Target
    Unknown,

    /// Target known but not built and thus not supported
    Unsupported,
}

/// Builder for a `TargetIsa`.
/// Modify the ISA-specific settings before creating the `TargetIsa` trait object with `finish`.
pub struct Builder {
    setup: settings::Builder,
    constructor: fn(settings::Flags, &settings::Builder) -> Box<TargetIsa>,
}

impl Builder {
    /// Combine the ISA-specific settings with the provided ISA-independent settings and allocate a
    /// fully configured `TargetIsa` trait object.
    pub fn finish(self, shared_flags: settings::Flags) -> Box<TargetIsa> {
        (self.constructor)(shared_flags, &self.setup)
    }
}

impl settings::Configurable for Builder {
    fn set(&mut self, name: &str, value: &str) -> settings::Result<()> {
        self.setup.set(name, value)
    }

    fn enable(&mut self, name: &str) -> settings::Result<()> {
        self.setup.enable(name)
    }
}

/// After determining that an instruction doesn't have an encoding, how should we proceed to
/// legalize it?
///
/// The `Encodings` iterator returns a legalization function to call.
pub type Legalize = fn(ir::Inst,
                       &mut ir::Function,
                       &mut flowgraph::ControlFlowGraph,
                       &TargetIsa)
                       -> bool;

/// Methods that are specialized to a target ISA. Implies a Display trait that shows the
/// shared flags, as well as any isa-specific flags.
pub trait TargetIsa: fmt::Display {
    /// Get the name of this ISA.
    fn name(&self) -> &'static str;

    /// Get the ISA-independent flags that were used to make this trait object.
    fn flags(&self) -> &settings::Flags;

    /// Does the CPU implement scalar comparisons using a CPU flags register?
    fn uses_cpu_flags(&self) -> bool {
        false
    }

    /// Get a data structure describing the registers in this ISA.
    fn register_info(&self) -> RegInfo;

    /// Returns an iterartor over legal encodings for the instruction.
    fn legal_encodings<'a>(
        &'a self,
        dfg: &'a ir::DataFlowGraph,
        inst: &'a ir::InstructionData,
        ctrl_typevar: ir::Type,
    ) -> Encodings<'a>;

    /// Encode an instruction after determining it is legal.
    ///
    /// If `inst` can legally be encoded in this ISA, produce the corresponding `Encoding` object.
    /// Otherwise, return `Legalize` action.
    ///
    /// This is also the main entry point for determining if an instruction is legal.
    fn encode(
        &self,
        dfg: &ir::DataFlowGraph,
        inst: &ir::InstructionData,
        ctrl_typevar: ir::Type,
    ) -> Result<Encoding, Legalize> {
        let mut iter = self.legal_encodings(dfg, inst, ctrl_typevar);
        iter.next().ok_or_else(|| iter.legalize())
    }

    /// Get a data structure describing the instruction encodings in this ISA.
    fn encoding_info(&self) -> EncInfo;

    /// Legalize a function signature.
    ///
    /// This is used to legalize both the signature of the function being compiled and any called
    /// functions. The signature should be modified by adding `ArgumentLoc` annotations to all
    /// arguments and return values.
    ///
    /// Arguments with types that are not supported by the ABI can be expanded into multiple
    /// arguments:
    ///
    /// - Integer types that are too large to fit in a register can be broken into multiple
    ///   arguments of a smaller integer type.
    /// - Floating point types can be bit-cast to an integer type of the same size, and possible
    ///   broken into smaller integer types.
    /// - Vector types can be bit-cast and broken down into smaller vectors or scalars.
    ///
    /// The legalizer will adapt argument and return values as necessary at all ABI boundaries.
    ///
    /// When this function is called to legalize the signature of the function currently begin
    /// compiler, `current` is true. The legalized signature can then also contain special purpose
    /// arguments and return values such as:
    ///
    /// - A `link` argument representing the link registers on RISC architectures that don't push
    ///   the return address on the stack.
    /// - A `link` return value which will receive the value that was passed to the `link`
    ///   argument.
    /// - An `sret` argument can be added if one wasn't present already. This is necessary if the
    ///   signature returns more values than registers are available for returning values.
    /// - An `sret` return value can be added if the ABI requires a function to return its `sret`
    ///   argument in a register.
    ///
    /// Arguments and return values for the caller's frame pointer and other callee-saved registers
    /// should not be added by this function. These arguments are not added until after register
    /// allocation.
    fn legalize_signature(&self, sig: &mut ir::Signature, current: bool);

    /// Get the register class that should be used to represent an ABI argument or return value of
    /// type `ty`. This should be the top-level register class that contains the argument
    /// registers.
    ///
    /// This function can assume that it will only be asked to provide register classes for types
    /// that `legalize_signature()` produces in `ArgumentLoc::Reg` entries.
    fn regclass_for_abi_type(&self, ty: ir::Type) -> RegClass;

    /// Get the set of allocatable registers that can be used when compiling `func`.
    ///
    /// This set excludes reserved registers like the stack pointer and other special-purpose
    /// registers.
    fn allocatable_registers(&self, func: &ir::Function) -> regalloc::AllocatableSet;

    /// Compute the stack layout and insert prologue and epilogue code into `func`.
    ///
    /// Return an error if the stack frame is too large.
    fn prologue_epilogue(&self, func: &mut ir::Function) -> result::CtonResult {
        let _tt = timing::prologue_epilogue();
        // This default implementation is unlikely to be good enough.
        use ir::stackslot::{StackOffset, StackSize};
        use stack_layout::layout_stack;

        let word_size = if self.flags().is_64bit() { 8 } else { 4 };

        // Account for the SpiderMonkey standard prologue pushes.
        if func.signature.call_conv == ir::CallConv::SpiderWASM {
            let bytes = StackSize::from(self.flags().spiderwasm_prologue_words()) * word_size;
            let mut ss = ir::StackSlotData::new(ir::StackSlotKind::IncomingArg, bytes);
            ss.offset = Some(-(bytes as StackOffset));
            func.stack_slots.push(ss);
        }

        layout_stack(&mut func.stack_slots, word_size)?;
        Ok(())
    }

    /// Emit binary machine code for a single instruction into the `sink` trait object.
    ///
    /// Note that this will call `put*` methods on the trait object via its vtable which is not the
    /// fastest way of emitting code.
    fn emit_inst(
        &self,
        func: &ir::Function,
        inst: ir::Inst,
        divert: &mut regalloc::RegDiversions,
        sink: &mut binemit::CodeSink,
    );

    /// Emit a whole function into memory.
    ///
    /// This is more performant than calling `emit_inst` for each instruction.
    fn emit_function(&self, func: &ir::Function, sink: &mut binemit::MemoryCodeSink);
}<|MERGE_RESOLUTION|>--- conflicted
+++ resolved
@@ -54,11 +54,7 @@
 use settings;
 use std::boxed::Box;
 use std::fmt;
-<<<<<<< HEAD
-use std::boxed::Box;
-=======
 use timing;
->>>>>>> b523b69c
 
 #[cfg(build_riscv)]
 mod riscv;
